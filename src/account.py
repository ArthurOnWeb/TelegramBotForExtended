import os
import inspect
from dotenv import load_dotenv
from x10.perpetual.accounts import StarkPerpetualAccount
from x10.perpetual.trading_client import PerpetualTradingClient
from x10.perpetual.simple_client.simple_trading_client import BlockingTradingClient
from x10.perpetual.configuration import MAINNET_CONFIG

load_dotenv()

class TradingAccount:
    def __init__(self):
        self.endpoint_config = MAINNET_CONFIG

        self.api_key = os.getenv("API_KEY")
        self.public_key = os.getenv("PUBLIC_KEY")
        self.private_key = os.getenv("PRIVATE_KEY")
        self.vault = int(os.getenv("VAULT"))

        self.stark_account = StarkPerpetualAccount(
            vault=self.vault,
            private_key=self.private_key,
            public_key=self.public_key,
            api_key=self.api_key,
        )

        self.async_client = PerpetualTradingClient(
            endpoint_config=self.endpoint_config,
            stark_account=self.stark_account,
        )

        self.blocking_client = BlockingTradingClient(
            endpoint_config=self.endpoint_config,
            account=self.stark_account,
        )

    def get_async_client(self) -> PerpetualTradingClient:
        return self.async_client

    def get_blocking_client(self) -> BlockingTradingClient:
        return self.blocking_client

    def get_account(self) -> StarkPerpetualAccount:
        return self.stark_account

    async def close(self) -> None:
<<<<<<< HEAD
        """Close underlying HTTP sessions for created clients.

        Some client implementations expose a ``close_session`` coroutine instead
        of a plain ``close`` method.  To be defensive we try a few common method
        names and fall back to closing an explicit ``session`` attribute when
        present.  This ensures we properly release network resources and avoid
        warnings about unclosed sessions.
        """

        async def _maybe_close(obj, *method_names):
            for name in method_names:
                method = getattr(obj, name, None)
                if method:
                    if inspect.iscoroutinefunction(method):
                        await method()
                    else:
                        method()
                    return True
            return False

        for client in (self.async_client, self.blocking_client):
            closed = await _maybe_close(client, "close", "close_session", "aclose")
            if not closed:
                session = getattr(client, "session", None)
                if session:
                    await _maybe_close(session, "close", "aclose")
=======
        """Close underlying HTTP sessions for created clients."""
        for client in (self.async_client, self.blocking_client):
            close_method = getattr(client, "close", None)
            if close_method:
                if inspect.iscoroutinefunction(close_method):
                    await close_method()
                else:
                    close_method()
>>>>>>> 5b5f12e6
<|MERGE_RESOLUTION|>--- conflicted
+++ resolved
@@ -1,83 +1,72 @@
-import os
-import inspect
-from dotenv import load_dotenv
-from x10.perpetual.accounts import StarkPerpetualAccount
-from x10.perpetual.trading_client import PerpetualTradingClient
-from x10.perpetual.simple_client.simple_trading_client import BlockingTradingClient
-from x10.perpetual.configuration import MAINNET_CONFIG
-
-load_dotenv()
-
-class TradingAccount:
-    def __init__(self):
-        self.endpoint_config = MAINNET_CONFIG
-
-        self.api_key = os.getenv("API_KEY")
-        self.public_key = os.getenv("PUBLIC_KEY")
-        self.private_key = os.getenv("PRIVATE_KEY")
-        self.vault = int(os.getenv("VAULT"))
-
-        self.stark_account = StarkPerpetualAccount(
-            vault=self.vault,
-            private_key=self.private_key,
-            public_key=self.public_key,
-            api_key=self.api_key,
-        )
-
-        self.async_client = PerpetualTradingClient(
-            endpoint_config=self.endpoint_config,
-            stark_account=self.stark_account,
-        )
-
-        self.blocking_client = BlockingTradingClient(
-            endpoint_config=self.endpoint_config,
-            account=self.stark_account,
-        )
-
-    def get_async_client(self) -> PerpetualTradingClient:
-        return self.async_client
-
-    def get_blocking_client(self) -> BlockingTradingClient:
-        return self.blocking_client
-
-    def get_account(self) -> StarkPerpetualAccount:
-        return self.stark_account
-
-    async def close(self) -> None:
-<<<<<<< HEAD
-        """Close underlying HTTP sessions for created clients.
-
-        Some client implementations expose a ``close_session`` coroutine instead
-        of a plain ``close`` method.  To be defensive we try a few common method
-        names and fall back to closing an explicit ``session`` attribute when
-        present.  This ensures we properly release network resources and avoid
-        warnings about unclosed sessions.
-        """
-
-        async def _maybe_close(obj, *method_names):
-            for name in method_names:
-                method = getattr(obj, name, None)
-                if method:
-                    if inspect.iscoroutinefunction(method):
-                        await method()
-                    else:
-                        method()
-                    return True
-            return False
-
-        for client in (self.async_client, self.blocking_client):
-            closed = await _maybe_close(client, "close", "close_session", "aclose")
-            if not closed:
-                session = getattr(client, "session", None)
-                if session:
-                    await _maybe_close(session, "close", "aclose")
-=======
-        """Close underlying HTTP sessions for created clients."""
-        for client in (self.async_client, self.blocking_client):
-            close_method = getattr(client, "close", None)
-            if close_method:
-                if inspect.iscoroutinefunction(close_method):
-                    await close_method()
-                else:
-                    close_method()
->>>>>>> 5b5f12e6
+import os
+import inspect
+from dotenv import load_dotenv
+from x10.perpetual.accounts import StarkPerpetualAccount
+from x10.perpetual.trading_client import PerpetualTradingClient
+from x10.perpetual.simple_client.simple_trading_client import BlockingTradingClient
+from x10.perpetual.configuration import MAINNET_CONFIG
+
+load_dotenv()
+
+class TradingAccount:
+    def __init__(self):
+        self.endpoint_config = MAINNET_CONFIG
+
+        self.api_key = os.getenv("API_KEY")
+        self.public_key = os.getenv("PUBLIC_KEY")
+        self.private_key = os.getenv("PRIVATE_KEY")
+        self.vault = int(os.getenv("VAULT"))
+
+        self.stark_account = StarkPerpetualAccount(
+            vault=self.vault,
+            private_key=self.private_key,
+            public_key=self.public_key,
+            api_key=self.api_key,
+        )
+
+        self.async_client = PerpetualTradingClient(
+            endpoint_config=self.endpoint_config,
+            stark_account=self.stark_account,
+        )
+
+        self.blocking_client = BlockingTradingClient(
+            endpoint_config=self.endpoint_config,
+            account=self.stark_account,
+        )
+
+    def get_async_client(self) -> PerpetualTradingClient:
+        return self.async_client
+
+    def get_blocking_client(self) -> BlockingTradingClient:
+        return self.blocking_client
+
+    def get_account(self) -> StarkPerpetualAccount:
+        return self.stark_account
+
+    async def close(self) -> None:
+        """Close underlying HTTP sessions for created clients.
+
+        Some client implementations expose a ``close_session`` coroutine instead
+        of a plain ``close`` method.  To be defensive we try a few common method
+        names and fall back to closing an explicit ``session`` attribute when
+        present.  This ensures we properly release network resources and avoid
+        warnings about unclosed sessions.
+        """
+
+        async def _maybe_close(obj, *method_names):
+            for name in method_names:
+                method = getattr(obj, name, None)
+                if method:
+                    if inspect.iscoroutinefunction(method):
+                        await method()
+                    else:
+                        method()
+                    return True
+            return False
+
+        for client in (self.async_client, self.blocking_client):
+            closed = await _maybe_close(client, "close", "close_session", "aclose")
+            if not closed:
+                session = getattr(client, "session", None)
+                if session:
+                    await _maybe_close(session, "close", "aclose")